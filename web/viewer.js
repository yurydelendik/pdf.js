/* -*- Mode: Java; tab-width: 2; indent-tabs-mode: nil; c-basic-offset: 2 -*- */
/* vim: set shiftwidth=2 tabstop=2 autoindent cindent expandtab: */

'use strict';

var kDefaultURL = 'compressed.tracemonkey-pldi-09.pdf';
var kDefaultScale = 'auto';
var kDefaultScaleDelta = 1.1;
var kUnknownScale = 0;
var kCacheSize = 20;
var kCssUnits = 96.0 / 72.0;
var kScrollbarPadding = 40;
var kMinScale = 0.25;
var kMaxScale = 4.0;
var kImageDirectory = './images/';
var kSettingsMemory = 20;

var mozL10n = document.mozL10n || document.webL10n;

function getFileName(url) {
  var anchor = url.indexOf('#');
  var query = url.indexOf('?');
  var end = Math.min(
    anchor > 0 ? anchor : url.length,
    query > 0 ? query : url.length);
  return url.substring(url.lastIndexOf('/', end) + 1, end);
}

var Cache = function cacheCache(size) {
  var data = [];
  this.push = function cachePush(view) {
    var i = data.indexOf(view);
    if (i >= 0)
      data.splice(i);
    data.push(view);
    if (data.length > size)
      data.shift().destroy();
  };
};

var ProgressBar = (function ProgressBarClosure() {

  function clamp(v, min, max) {
    return Math.min(Math.max(v, min), max);
  }

  function ProgressBar(id, opts) {

    // Fetch the sub-elements for later
    this.div = document.querySelector(id + ' .progress');

    // Get options, with sensible defaults
    this.height = opts.height || 100;
    this.width = opts.width || 100;
    this.units = opts.units || '%';
    this.percent = opts.percent || 0;

    // Initialize heights
    this.div.style.height = this.height + this.units;
  }

  ProgressBar.prototype = {

    updateBar: function ProgressBar_updateBar() {
      var progressSize = this.width * this._percent / 100;

      if (this._percent > 95)
        this.div.classList.add('full');

      this.div.style.width = progressSize + this.units;
    },

    get percent() {
      return this._percent;
    },

    set percent(val) {
      this._percent = clamp(val, 0, 100);
      this.updateBar();
    }
  };

  return ProgressBar;
})();

var RenderingQueue = (function RenderingQueueClosure() {
  function RenderingQueue() {
    this.items = [];
  }

  RenderingQueue.prototype = {
    enqueueDraw: function RenderingQueueEnqueueDraw(item) {
      if (!item.drawingRequired())
        return; // as no redraw required, no need for queueing.

      this.items.push(item);
      if (this.items.length > 1)
        return; // not first item

      item.draw(this.continueExecution.bind(this));
    },
    continueExecution: function RenderingQueueContinueExecution() {
      var item = this.items.shift();

      if (this.items.length == 0)
        return; // queue is empty

      item = this.items[0];
      item.draw(this.continueExecution.bind(this));
    }
  };

  return RenderingQueue;
})();

var FirefoxCom = (function FirefoxComClosure() {
  return {
    /**
     * Creates an event that hopefully the extension is listening for and will
     * synchronously respond to.
     * @param {String} action The action to trigger.
     * @param {String} data Optional data to send.
     * @return {*} The response.
     */
    request: function(action, data) {
      var request = document.createTextNode('');
      request.setUserData('action', action, null);
      request.setUserData('data', data, null);
      document.documentElement.appendChild(request);

      var sender = document.createEvent('Events');
      sender.initEvent('pdf.js.message', true, false);
      request.dispatchEvent(sender);
      var response = request.getUserData('response');
      document.documentElement.removeChild(request);
      return response;
    }
  };
})();

// Settings Manager - This is a utility for saving settings
// First we see if localStorage is available
// If not, we use FUEL in FF
var Settings = (function SettingsClosure() {
  var isLocalStorageEnabled = (function localStorageEnabledTest() {
    // Feature test as per http://diveintohtml5.info/storage.html
    // The additional localStorage call is to get around a FF quirk, see
    // bug #495747 in bugzilla
    try {
      return 'localStorage' in window && window['localStorage'] !== null &&
          localStorage;
    } catch (e) {
      return false;
    }
  })();

  var isFirefoxExtension = PDFJS.isFirefoxExtension;

  function Settings(fingerprint) {
    var database = null;
    var index;
    if (isFirefoxExtension)
      database = FirefoxCom.request('getDatabase', null) || '{}';
    else if (isLocalStorageEnabled)
      database = localStorage.getItem('database') || '{}';
    else
      return false;

    database = JSON.parse(database);
    if (!('files' in database))
      database.files = [];
    if (database.files.length >= kSettingsMemory)
      database.files.shift();
    for (var i = 0, length = database.files.length; i < length; i++) {
      var branch = database.files[i];
      if (branch.fingerprint == fingerprint) {
        index = i;
        break;
      }
    }
    if (typeof index != 'number')
      index = database.files.push({fingerprint: fingerprint}) - 1;
    this.file = database.files[index];
    this.database = database;
  }

  Settings.prototype = {
    set: function settingsSet(name, val) {
      if (!('file' in this))
        return false;

      var file = this.file;
      file[name] = val;
      var database = JSON.stringify(this.database);
      if (isFirefoxExtension)
        FirefoxCom.request('setDatabase', database);
      else if (isLocalStorageEnabled)
        localStorage.setItem('database', database);
    },

    get: function settingsGet(name, defaultValue) {
      if (!('file' in this))
        return defaultValue;

      return this.file[name] || defaultValue;
    }
  };

  return Settings;
})();

var cache = new Cache(kCacheSize);
var renderingQueue = new RenderingQueue();
var currentPageNumber = 1;

var PDFView = {
  pages: [],
  thumbnails: [],
  currentScale: kUnknownScale,
  currentScaleValue: null,
  initialBookmark: document.location.hash.substring(1),
  container: null,
  initialized: false,
  // called once when the document is loaded
  initialize: function pdfViewInitialize() {
    this.container = document.getElementById('viewerContainer');
    this.initialized = true;
  },

  setScale: function pdfViewSetScale(val, resetAutoSettings) {
    if (val == this.currentScale)
      return;

    var pages = this.pages;
    for (var i = 0; i < pages.length; i++)
      pages[i].update(val * kCssUnits);

    if (this.currentScale != val)
      this.pages[this.page - 1].scrollIntoView();
    this.currentScale = val;

    var event = document.createEvent('UIEvents');
    event.initUIEvent('scalechange', false, false, window, 0);
    event.scale = val;
    event.resetAutoSettings = resetAutoSettings;
    window.dispatchEvent(event);
  },

  parseScale: function pdfViewParseScale(value, resetAutoSettings) {
    if ('custom' == value)
      return;

    var scale = parseFloat(value);
    this.currentScaleValue = value;
    if (scale) {
      this.setScale(scale, true);
      return;
    }

    var container = this.container;
    var currentPage = this.pages[this.page - 1];
    var pageWidthScale = (container.clientWidth - kScrollbarPadding) /
                          currentPage.width * currentPage.scale / kCssUnits;
    var pageHeightScale = (container.clientHeight - kScrollbarPadding) /
                           currentPage.height * currentPage.scale / kCssUnits;
    switch (value) {
      case 'page-actual':
        this.setScale(1, resetAutoSettings);
        break;
      case 'page-width':
        this.setScale(pageWidthScale, resetAutoSettings);
        break;
      case 'page-height':
        this.setScale(pageHeightScale, resetAutoSettings);
        break;
      case 'page-fit':
        this.setScale(
            Math.min(pageWidthScale, pageHeightScale), resetAutoSettings);
        break;
      case 'auto':
        this.setScale(Math.min(1.0, pageWidthScale), resetAutoSettings);
        break;
    }

    selectScaleOption(value);
  },

  zoomIn: function pdfViewZoomIn() {
    var newScale = (this.currentScale * kDefaultScaleDelta).toFixed(2);
    newScale = Math.min(kMaxScale, newScale);
    this.parseScale(newScale, true);
  },

  zoomOut: function pdfViewZoomOut() {
    var newScale = (this.currentScale / kDefaultScaleDelta).toFixed(2);
    newScale = Math.max(kMinScale, newScale);
    this.parseScale(newScale, true);
  },

  set page(val) {
    var pages = this.pages;
    var input = document.getElementById('pageNumber');
    if (!(0 < val && val <= pages.length)) {
      var event = document.createEvent('UIEvents');
      event.initUIEvent('pagechange', false, false, window, 0);
      event.pageNumber = this.page;
      window.dispatchEvent(event);
      return;
    }

    pages[val - 1].updateStats();
    currentPageNumber = val;
    var event = document.createEvent('UIEvents');
    event.initUIEvent('pagechange', false, false, window, 0);
    event.pageNumber = val;
    window.dispatchEvent(event);

    // checking if the this.page was called from the updateViewarea function:
    // avoiding the creation of two "set page" method (internal and public)
    if (updateViewarea.inProgress)
      return;

    // Avoid scrolling the first page during loading
    if (this.loading && val == 1)
      return;

    pages[val - 1].scrollIntoView();
  },

  get page() {
    return currentPageNumber;
  },

  open: function pdfViewOpen(url, scale) {
    this.url = url;

    document.title = decodeURIComponent(getFileName(url)) || url;

    if (!PDFView.loadingBar) {
      PDFView.loadingBar = new ProgressBar('#loadingBar', {});
    }

    var self = this;
    self.loading = true;
    PDFJS.getDocument(url).then(
      function getDocumentCallback(pdfDocument) {
        self.load(pdfDocument, scale);
        self.loading = false;
      },
      function getDocumentError(message, exception) {
        var loadingIndicator = document.getElementById('loading');
        loadingIndicator.textContent = mozL10n.get('loading_error_indicator');
        var moreInfo = {
          message: message
        };
        self.error(mozL10n.get('loading_error'), moreInfo);
        self.loading = false;
      },
      function getDocumentProgress(progressData) {
        self.progress(progressData.loaded / progressData.total);
      }
    );
  },

  download: function pdfViewDownload() {
    var url = this.url.split('#')[0];
    if (PDFJS.isFirefoxExtension) {
      FirefoxCom.request('download', url);
    } else {
      url += '#pdfjs.action=download', '_parent';
      window.open(url, '_parent');
    }
  },

  navigateTo: function pdfViewNavigateTo(dest) {
    if (typeof dest === 'string')
      dest = this.destinations[dest];
    if (!(dest instanceof Array))
      return; // invalid destination
    // dest array looks like that: <page-ref> </XYZ|FitXXX> <args..>
    var destRef = dest[0];
    var pageNumber = destRef instanceof Object ?
      this.pagesRefMap[destRef.num + ' ' + destRef.gen + ' R'] : (destRef + 1);
    if (pageNumber > this.pages.length)
      pageNumber = this.pages.length;
    if (pageNumber) {
      this.page = pageNumber;
      var currentPage = this.pages[pageNumber - 1];
      currentPage.scrollIntoView(dest);
    }
  },

  getDestinationHash: function pdfViewGetDestinationHash(dest) {
    if (typeof dest === 'string')
      return PDFView.getAnchorUrl('#' + escape(dest));
    if (dest instanceof Array) {
      var destRef = dest[0]; // see navigateTo method for dest format
      var pageNumber = destRef instanceof Object ?
        this.pagesRefMap[destRef.num + ' ' + destRef.gen + ' R'] :
        (destRef + 1);
      if (pageNumber) {
        var pdfOpenParams = PDFView.getAnchorUrl('#page=' + pageNumber);
        var destKind = dest[1];
        if (typeof destKind === 'object' && 'name' in destKind &&
            destKind.name == 'XYZ') {
          var scale = (dest[4] || this.currentScale);
          pdfOpenParams += '&zoom=' + (scale * 100);
          if (dest[2] || dest[3]) {
            pdfOpenParams += ',' + (dest[2] || 0) + ',' + (dest[3] || 0);
          }
        }
        return pdfOpenParams;
      }
    }
    return '';
  },

  /**
   * For the firefox extension we prefix the full url on anchor links so they
   * don't come up as resource:// urls and so open in new tab/window works.
   * @param {String} anchor The anchor hash include the #.
   */
  getAnchorUrl: function getAnchorUrl(anchor) {
    if (PDFJS.isFirefoxExtension)
      return this.url.split('#')[0] + anchor;
    return anchor;
  },

  /**
   * Show the error box.
   * @param {String} message A message that is human readable.
   * @param {Object} moreInfo (optional) Further information about the error
   *                            that is more technical.  Should have a 'message'
   *                            and optionally a 'stack' property.
   */
  error: function pdfViewError(message, moreInfo) {
    var errorWrapper = document.getElementById('errorWrapper');
    errorWrapper.removeAttribute('hidden');

    var errorMessage = document.getElementById('errorMessage');
    errorMessage.textContent = message;

    var closeButton = document.getElementById('errorClose');
    closeButton.onclick = function() {
      errorWrapper.setAttribute('hidden', 'true');
    };

    var errorMoreInfo = document.getElementById('errorMoreInfo');
    var moreInfoButton = document.getElementById('errorShowMore');
    var lessInfoButton = document.getElementById('errorShowLess');
    moreInfoButton.onclick = function() {
      errorMoreInfo.removeAttribute('hidden');
      moreInfoButton.setAttribute('hidden', 'true');
      lessInfoButton.removeAttribute('hidden');
    };
    lessInfoButton.onclick = function() {
      errorMoreInfo.setAttribute('hidden', 'true');
      moreInfoButton.removeAttribute('hidden');
      lessInfoButton.setAttribute('hidden', 'true');
    };
    moreInfoButton.removeAttribute('hidden');
    lessInfoButton.setAttribute('hidden', 'true');
    errorMoreInfo.value =
      mozL10n.get('error_build', {build: PDFJS.build}) + '\n';

    if (moreInfo) {
      errorMoreInfo.value +=
        mozL10n.get('error_message', {message: moreInfo.message});
      if (moreInfo.stack) {
        errorMoreInfo.value += '\n' +
          mozL10n.get('error_stack', {stack: moreInfo.stack});
      } else {
        if (moreInfo.filename) {
          errorMoreInfo.value += '\n' +
            mozL10n.get('error_file', {file: moreInfo.filename});
        }
        if (moreInfo.lineNumber) {
          errorMoreInfo.value += '\n' +
            mozL10n.get('error_line', {line: moreInfo.lineNumber});
        }
      }
    }
    errorMoreInfo.rows = errorMoreInfo.value.split('\n').length - 1;
  },

  progress: function pdfViewProgress(level) {
    var percent = Math.round(level * 100);
    var loadingIndicator = document.getElementById('loading');
    loadingIndicator.textContent = mozL10n.get('loading', {percent: percent});

    PDFView.loadingBar.percent = percent;
  },

  load: function pdfViewLoad(pdfDocument, scale) {
    function bindOnAfterDraw(pageView, thumbnailView) {
      // when page is painted, using the image as thumbnail base
      pageView.onAfterDraw = function pdfViewLoadOnAfterDraw() {
        thumbnailView.setImage(pageView.canvas);
        preDraw();
      };
    }

    var errorWrapper = document.getElementById('errorWrapper');
    errorWrapper.setAttribute('hidden', 'true');

    var loadingBox = document.getElementById('loadingBox');
    loadingBox.setAttribute('hidden', 'true');

    var thumbsView = document.getElementById('thumbnailView');
    thumbsView.parentNode.scrollTop = 0;

    while (thumbsView.hasChildNodes())
      thumbsView.removeChild(thumbsView.lastChild);

    if ('_loadingInterval' in thumbsView)
      clearInterval(thumbsView._loadingInterval);

    var container = document.getElementById('viewer');
    while (container.hasChildNodes())
      container.removeChild(container.lastChild);

    var pagesCount = pdfDocument.numPages;
    var id = pdfDocument.fingerprint;
    var storedHash = null;
    document.getElementById('numPages').textContent =
      mozL10n.get('page_of', {pageCount: pagesCount});
    document.getElementById('pageNumber').max = pagesCount;
    PDFView.documentFingerprint = id;
    var store = PDFView.store = new Settings(id);
    if (store.get('exists', false)) {
      var page = store.get('page', '1');
      var zoom = store.get('zoom', PDFView.currentScale);
      var left = store.get('scrollLeft', '0');
      var top = store.get('scrollTop', '0');

      storedHash = 'page=' + page + '&zoom=' + zoom + ',' + left + ',' + top;
    }

    var pages = this.pages = [];
    var pagesRefMap = {};
    var thumbnails = this.thumbnails = [];
    var pagePromises = [];
    for (var i = 1; i <= pagesCount; i++)
      pagePromises.push(pdfDocument.getPage(i));
    var self = this;
    var pagesPromise = PDFJS.Promise.all(pagePromises);
    pagesPromise.then(function(promisedPages) {
      for (var i = 1; i <= pagesCount; i++) {
        var page = promisedPages[i - 1];
        var pageView = new PageView(container, page, i, scale,
                                    page.stats, self.navigateTo.bind(self));
        var thumbnailView = new ThumbnailView(thumbsView, page, i);
        bindOnAfterDraw(pageView, thumbnailView);

        pages.push(pageView);
        thumbnails.push(thumbnailView);
        var pageRef = page.ref;
        pagesRefMap[pageRef.num + ' ' + pageRef.gen + ' R'] = i;
      }

      self.pagesRefMap = pagesRefMap;
    });

    var destinationsPromise = pdfDocument.getDestinations();
    destinationsPromise.then(function(destinations) {
      self.destinations = destinations;
    });

    // outline and initial view depends on destinations and pagesRefMap
    PDFJS.Promise.all([pagesPromise, destinationsPromise]).then(function() {
      pdfDocument.getOutline().then(function(outline) {
        self.outline = new DocumentOutlineView(outline);
      });

      self.setInitialView(storedHash, scale);
    });

    pdfDocument.getMetadata().then(function(data) {
      var info = data.info, metadata = data.metadata;
      self.documentInfo = info;
      self.metadata = metadata;

      var pdfTitle;
      if (metadata) {
        if (metadata.has('dc:title'))
          pdfTitle = metadata.get('dc:title');
      }

      if (!pdfTitle && info && info['Title'])
        pdfTitle = info['Title'];

      if (pdfTitle)
        document.title = pdfTitle + ' - ' + document.title;
    });
  },

  setInitialView: function pdfViewSetInitialView(storedHash, scale) {
    // Reset the current scale, as otherwise the page's scale might not get
    // updated if the zoom level stayed the same.
    this.currentScale = 0;
    this.currentScaleValue = null;
    if (this.initialBookmark) {
      this.setHash(this.initialBookmark);
      this.initialBookmark = null;
    }
    else if (storedHash)
      this.setHash(storedHash);
    else if (scale) {
      this.parseScale(scale, true);
      this.page = 1;
    }

    if (PDFView.currentScale === kUnknownScale) {
      // Scale was not initialized: invalid bookmark or scale was not specified.
      // Setting the default one.
      this.parseScale(kDefaultScale, true);
    }
  },

  setHash: function pdfViewSetHash(hash) {
    if (!hash)
      return;

    if (hash.indexOf('=') >= 0) {
      var params = PDFView.parseQueryString(hash);
      // borrowing syntax from "Parameters for Opening PDF Files"
      if ('nameddest' in params) {
        PDFView.navigateTo(params.nameddest);
        return;
      }
      if ('page' in params) {
        var pageNumber = (params.page | 0) || 1;
        this.page = pageNumber;
        if ('zoom' in params) {
          var zoomArgs = params.zoom.split(','); // scale,left,top
          // building destination array

          // If the zoom value, it has to get divided by 100. If it is a string,
          // it should stay as it is.
          var zoomArg = zoomArgs[0];
          var zoomArgNumber = parseFloat(zoomArg);
          if (zoomArgNumber)
            zoomArg = zoomArgNumber / 100;

          var dest = [null, {name: 'XYZ'}, (zoomArgs[1] | 0),
            (zoomArgs[2] | 0), zoomArg];
          var currentPage = this.pages[pageNumber - 1];
          currentPage.scrollIntoView(dest);
        } else
          this.page = params.page; // simple page
        return;
      }
    } else if (/^\d+$/.test(hash)) // page number
      this.page = hash;
    else // named destination
      PDFView.navigateTo(unescape(hash));
  },

  switchSidebarView: function pdfViewSwitchSidebarView(view) {
    var thumbsView = document.getElementById('thumbnailView');
    var outlineView = document.getElementById('outlineView');
    var thumbsSwitchButton = document.getElementById('viewThumbnail');
    var outlineSwitchButton = document.getElementById('viewOutline');

    if (outlineSwitchButton.getAttribute('disabled'))
      return;

    thumbsView.classList.toggle('hidden');
    outlineView.classList.toggle('hidden');
    document.getElementById('viewThumbnail').classList.toggle('toggled');
    document.getElementById('viewOutline').classList.toggle('toggled');

    switch (view) {
      case 'thumbs':
        updateThumbViewArea();
        break;
      case 'outline':
        break;
    }
  },

  getVisiblePages: function pdfViewGetVisiblePages() {
    var pages = this.pages;
    var kBottomMargin = 10;
    var kTopPadding = 30;
    var visiblePages = [];

    var currentHeight = kTopPadding + kBottomMargin;
    var container = this.container;
    // Add 1px to the scrolltop to give a little wiggle room if the math is off,
    // this won't be needed if we calc current page number based off the middle
    // of the screen instead of the top.
    var containerTop = container.scrollTop + 1;
    for (var i = 1; i <= pages.length; ++i) {
      var page = pages[i - 1];
      var pageHeight = page.height + kBottomMargin;
      if (currentHeight + pageHeight > containerTop)
        break;

      currentHeight += pageHeight;
    }

    var containerBottom = containerTop + container.clientHeight;
    for (; i <= pages.length && currentHeight < containerBottom; ++i) {
      var singlePage = pages[i - 1];
      visiblePages.push({ id: singlePage.id, y: currentHeight,
                          view: singlePage });
      currentHeight += page.height + kBottomMargin;
    }
    return visiblePages;
  },

  getVisibleThumbs: function pdfViewGetVisibleThumbs() {
    var thumbs = this.thumbnails;
    var kBottomMargin = 15;
    var visibleThumbs = [];

    var view = document.getElementById('thumbnailView');
    var currentHeight = kBottomMargin;

    var top = view.scrollTop;
    for (var i = 1; i <= thumbs.length; ++i) {
      var thumb = thumbs[i - 1];
      var thumbHeight = thumb.height * thumb.scaleY + kBottomMargin;
      if (currentHeight + thumbHeight > top)
        break;

      currentHeight += thumbHeight;
    }

    var bottom = top + view.clientHeight;
    for (; i <= thumbs.length && currentHeight < bottom; ++i) {
      var singleThumb = thumbs[i - 1];
      visibleThumbs.push({ id: singleThumb.id, y: currentHeight,
                          view: singleThumb });
      currentHeight += singleThumb.height * singleThumb.scaleY + kBottomMargin;
    }

    return visibleThumbs;
  },

  // Helper function to parse query string (e.g. ?param1=value&parm2=...).
  parseQueryString: function pdfViewParseQueryString(query) {
    var parts = query.split('&');
    var params = {};
    for (var i = 0, ii = parts.length; i < parts.length; ++i) {
      var param = parts[i].split('=');
      var key = param[0];
      var value = param.length > 1 ? param[1] : null;
      params[unescape(key)] = unescape(value);
    }
    return params;
  }
};

var PageView = function pageView(container, pdfPage, id, scale,
                                 stats, navigateTo) {
  this.id = id;
  this.pdfPage = pdfPage;

  this.scale = scale || 1.0;
  this.viewport = this.pdfPage.getViewport(this.scale);

  var anchor = document.createElement('a');
  anchor.name = '' + this.id;

  var div = document.createElement('div');
  div.id = 'pageContainer' + this.id;
  div.className = 'page';

  container.appendChild(anchor);
  container.appendChild(div);

  this.destroy = function pageViewDestroy() {
    this.update();
    this.pdfPage.destroy();
  };

  this.update = function pageViewUpdate(scale) {
    this.scale = scale || this.scale;
    var viewport = this.pdfPage.getViewport(this.scale);

    this.viewport = viewport;
    div.style.width = viewport.width + 'px';
    div.style.height = viewport.height + 'px';

    while (div.hasChildNodes())
      div.removeChild(div.lastChild);
    div.removeAttribute('data-loaded');

    delete this.canvas;

    this.loadingIconDiv = document.createElement('div');
    this.loadingIconDiv.className = 'loadingIcon';
    div.appendChild(this.loadingIconDiv);
  };

  Object.defineProperty(this, 'width', {
    get: function PageView_getWidth() {
      return this.viewport.width;
    },
    enumerable: true
  });

  Object.defineProperty(this, 'height', {
    get: function PageView_getHeight() {
      return this.viewport.height;
    },
    enumerable: true
  });

  function setupAnnotations(pdfPage, viewport) {
    function bindLink(link, dest) {
      link.href = PDFView.getDestinationHash(dest);
      link.onclick = function pageViewSetupLinksOnclick() {
        if (dest)
          PDFView.navigateTo(dest);
        return false;
      };
    }
    function createElementWithStyle(tagName, item) {
      var rect = viewport.convertToViewportRectangle(item.rect);
      rect = PDFJS.Util.normalizeRect(rect);
      var element = document.createElement(tagName);
      element.style.left = Math.floor(rect[0]) + 'px';
      element.style.top = Math.floor(rect[1]) + 'px';
      element.style.width = Math.ceil(rect[2] - rect[0]) + 'px';
      element.style.height = Math.ceil(rect[3] - rect[1]) + 'px';
      return element;
    }
    function createCommentAnnotation(type, item) {
      var container = document.createElement('section');
      container.className = 'annotComment';

      var image = createElementWithStyle('img', item);
      var type = item.type;
      var rect = viewport.convertToViewportRectangle(item.rect);
      rect = PDFJS.Util.normalizeRect(rect);
<<<<<<< HEAD
      image.src = kImageDirectory + type.toLowerCase() + '.svg';
      image.alt = mozL10n.get('text_annotation_type', {type: type});
=======
      image.src = kImageDirectory + 'annotation-' + type.toLowerCase() + '.svg';
      image.alt = '[' + type + ' Annotation]';
>>>>>>> 6368cc8e
      var content = document.createElement('div');
      content.setAttribute('hidden', true);
      var title = document.createElement('h1');
      var text = document.createElement('p');
      content.style.left = Math.floor(rect[2]) + 'px';
      content.style.top = Math.floor(rect[1]) + 'px';
      title.textContent = item.title;

      if (!item.content && !item.title) {
        content.setAttribute('hidden', true);
      } else {
        var e = document.createElement('span');
        var lines = item.content.split('\n');
        for (var i = 0, ii = lines.length; i < ii; ++i) {
          var line = lines[i];
          e.appendChild(document.createTextNode(line));
          if (i < (ii - 1))
            e.appendChild(document.createElement('br'));
        }
        text.appendChild(e);
        image.addEventListener('mouseover', function annotationImageOver() {
           content.removeAttribute('hidden');
        }, false);

        image.addEventListener('mouseout', function annotationImageOut() {
           content.setAttribute('hidden', true);
        }, false);
      }

      content.appendChild(title);
      content.appendChild(text);
      container.appendChild(image);
      container.appendChild(content);

      return container;
    }

    pdfPage.getAnnotations().then(function(items) {
      for (var i = 0; i < items.length; i++) {
        var item = items[i];
        switch (item.type) {
          case 'Link':
            var link = createElementWithStyle('a', item);
            link.href = item.url || '';
            if (!item.url)
              bindLink(link, ('dest' in item) ? item.dest : null);
            div.appendChild(link);
            break;
          case 'Text':
            var comment = createCommentAnnotation(item.name, item);
            if (comment)
              div.appendChild(comment);
            break;
        }
      }
    });
  }

  this.getPagePoint = function pageViewGetPagePoint(x, y) {
    return this.viewport.convertToPdfPoint(x, y);
  };

  this.scrollIntoView = function pageViewScrollIntoView(dest) {
      if (!dest) {
        div.scrollIntoView(true);
        return;
      }

      var x = 0, y = 0;
      var width = 0, height = 0, widthScale, heightScale;
      var scale = 0;
      switch (dest[1].name) {
        case 'XYZ':
          x = dest[2];
          y = dest[3];
          scale = dest[4];
          break;
        case 'Fit':
        case 'FitB':
          scale = 'page-fit';
          break;
        case 'FitH':
        case 'FitBH':
          y = dest[2];
          scale = 'page-width';
          break;
        case 'FitV':
        case 'FitBV':
          x = dest[2];
          scale = 'page-height';
          break;
        case 'FitR':
          x = dest[2];
          y = dest[3];
          width = dest[4] - x;
          height = dest[5] - y;
          widthScale = (this.container.clientWidth - kScrollbarPadding) /
            width / kCssUnits;
          heightScale = (this.container.clientHeight - kScrollbarPadding) /
            height / kCssUnits;
          scale = Math.min(widthScale, heightScale);
          break;
        default:
          return;
      }

      if (scale && scale !== PDFView.currentScale)
        PDFView.parseScale(scale, true);
      else if (PDFView.currentScale === kUnknownScale)
        PDFView.parseScale(kDefaultScale, true);

      var boundingRect = [
        this.viewport.convertToViewportPoint(x, y),
        this.viewport.convertToViewportPoint(x + width, y + height)
      ];
      setTimeout(function pageViewScrollIntoViewRelayout() {
        // letting page to re-layout before scrolling
        var scale = PDFView.currentScale;
        var x = Math.min(boundingRect[0][0], boundingRect[1][0]);
        var y = Math.min(boundingRect[0][1], boundingRect[1][1]);
        var width = Math.abs(boundingRect[0][0] - boundingRect[1][0]);
        var height = Math.abs(boundingRect[0][1] - boundingRect[1][1]);

        // using temporary div to scroll it into view
        var tempDiv = document.createElement('div');
        tempDiv.style.position = 'absolute';
        tempDiv.style.left = Math.floor(x) + 'px';
        tempDiv.style.top = Math.floor(y) + 'px';
        tempDiv.style.width = Math.ceil(width) + 'px';
        tempDiv.style.height = Math.ceil(height) + 'px';
        div.appendChild(tempDiv);
        tempDiv.scrollIntoView(true);
        div.removeChild(tempDiv);
      }, 0);
  };

  this.drawingRequired = function() {
    return !div.querySelector('canvas');
  };

  this.draw = function pageviewDraw(callback) {
    if (!this.drawingRequired()) {
      this.updateStats();
      callback();
      return;
    }

    var canvas = document.createElement('canvas');
    canvas.id = 'page' + this.id;
    canvas.mozOpaque = true;
    div.appendChild(canvas);
    this.canvas = canvas;

    var textLayerDiv = null;
    if (!PDFJS.disableTextLayer) {
      textLayerDiv = document.createElement('div');
      textLayerDiv.className = 'textLayer';
      div.appendChild(textLayerDiv);
    }
    var textLayer = textLayerDiv ? new TextLayerBuilder(textLayerDiv) : null;

    var scale = this.scale, viewport = this.viewport;
    canvas.width = viewport.width;
    canvas.height = viewport.height;

    var ctx = canvas.getContext('2d');
    ctx.save();
    ctx.fillStyle = 'rgb(255, 255, 255)';
    ctx.fillRect(0, 0, canvas.width, canvas.height);
    ctx.restore();

    // Rendering area

    var self = this;
    function pageViewDrawCallback(error) {
      if (self.loadingIconDiv) {
        div.removeChild(self.loadingIconDiv);
        delete self.loadingIconDiv;
      }

      if (error)
        PDFView.error(mozL10n.get('rendering_error'), error);

      self.stats = pdfPage.stats;
      self.updateStats();
      if (self.onAfterDraw)
        self.onAfterDraw();

      cache.push(self);
      callback();
    }

    var renderContext = {
      canvasContext: ctx,
      viewport: this.viewport,
      textLayer: textLayer
    };
    this.pdfPage.render(renderContext).then(
      function pdfPageRenderCallback() {
        pageViewDrawCallback(null);
      },
      function pdfPageRenderError(error) {
        pageViewDrawCallback(error);
      }
    );

    setupAnnotations(this.pdfPage, this.viewport);
    div.setAttribute('data-loaded', true);
  };

  this.updateStats = function pageViewUpdateStats() {
    if (PDFJS.pdfBug && Stats.enabled) {
      var stats = this.stats;
      Stats.add(this.id, stats);
    }
  };
};

var ThumbnailView = function thumbnailView(container, pdfPage, id) {
  var anchor = document.createElement('a');
  anchor.href = PDFView.getAnchorUrl('#page=' + id);
  anchor.onclick = function stopNivigation() {
    PDFView.page = id;
    return false;
  };

  var viewport = pdfPage.getViewport(1);
  var pageWidth = this.width = viewport.width;
  var pageHeight = this.height = viewport.height;
  var pageRatio = pageWidth / pageHeight;
  this.id = id;

  var canvasWidth = 98;
  var canvasHeight = canvasWidth / this.width * this.height;
  var scaleX = this.scaleX = (canvasWidth / pageWidth);
  var scaleY = this.scaleY = (canvasHeight / pageHeight);

  var div = document.createElement('div');
  div.id = 'thumbnailContainer' + id;
  div.className = 'thumbnail';

  anchor.appendChild(div);
  container.appendChild(anchor);

  this.hasImage = false;

  function getPageDrawContext() {
    var canvas = document.createElement('canvas');
    canvas.id = 'thumbnail' + id;
    canvas.mozOpaque = true;

    canvas.width = canvasWidth;
    canvas.height = canvasHeight;
    canvas.className = 'thumbnailImage';

    div.setAttribute('data-loaded', true);

    var ring = document.createElement('div');
    ring.className = 'thumbnailSelectionRing';
    ring.appendChild(canvas);
    div.appendChild(ring);

    var ctx = canvas.getContext('2d');
    ctx.save();
    ctx.fillStyle = 'rgb(255, 255, 255)';
    ctx.fillRect(0, 0, canvasWidth, canvasHeight);
    ctx.restore();
    return ctx;
  }

  this.drawingRequired = function thumbnailViewDrawingRequired() {
    return !this.hasImage;
  };

  this.draw = function thumbnailViewDraw(callback) {
    if (this.hasImage) {
      callback();
      return;
    }

    var ctx = getPageDrawContext();
    var drawViewport = pdfPage.getViewport(scaleX);
    var renderContext = {
      canvasContext: ctx,
      viewport: drawViewport
    };
    pdfPage.render(renderContext).then(
      function pdfPageRenderCallback() {
        callback();
      },
      function pdfPageRenderError(error) {
        callback();
      }
    );
    this.hasImage = true;
  };

  this.setImage = function thumbnailViewSetImage(img) {
    if (this.hasImage || !img)
      return;

    var ctx = getPageDrawContext();
    ctx.drawImage(img, 0, 0, img.width, img.height,
                  0, 0, ctx.canvas.width, ctx.canvas.height);

    this.hasImage = true;
  };
};

var DocumentOutlineView = function documentOutlineView(outline) {
  var outlineView = document.getElementById('outlineView');
  while (outlineView.firstChild)
    outlineView.removeChild(outlineView.firstChild);

  function bindItemLink(domObj, item) {
    domObj.href = PDFView.getDestinationHash(item.dest);
    domObj.onclick = function documentOutlineViewOnclick(e) {
      PDFView.navigateTo(item.dest);
      return false;
    };
  }

  if (!outline) {
    var noOutline = document.createElement('div');
    noOutline.classList.add('noOutline');
    noOutline.textContent = mozL10n.get('no_outline');
    outlineView.appendChild(noOutline);
    return;
  }

  var queue = [{parent: outlineView, items: outline}];
  while (queue.length > 0) {
    var levelData = queue.shift();
    var i, n = levelData.items.length;
    for (i = 0; i < n; i++) {
      var item = levelData.items[i];
      var div = document.createElement('div');
      div.className = 'outlineItem';
      var a = document.createElement('a');
      bindItemLink(a, item);
      a.textContent = item.title;
      div.appendChild(a);

      if (item.items.length > 0) {
        var itemsDiv = document.createElement('div');
        itemsDiv.className = 'outlineItems';
        div.appendChild(itemsDiv);
        queue.push({parent: itemsDiv, items: item.items});
      }

      levelData.parent.appendChild(div);
    }
  }
};

// optimised CSS custom property getter/setter
var CustomStyle = (function CustomStyleClosure() {

  // As noted on: http://www.zachstronaut.com/posts/2009/02/17/
  //              animate-css-transforms-firefox-webkit.html
  // in some versions of IE9 it is critical that ms appear in this list
  // before Moz
  var prefixes = ['ms', 'Moz', 'Webkit', 'O'];
  var _cache = { };

  function CustomStyle() {
  }

  CustomStyle.getProp = function get(propName, element) {
    // check cache only when no element is given
    if (arguments.length == 1 && typeof _cache[propName] == 'string') {
      return _cache[propName];
    }

    element = element || document.documentElement;
    var style = element.style, prefixed, uPropName;

    // test standard property first
    if (typeof style[propName] == 'string') {
      return (_cache[propName] = propName);
    }

    // capitalize
    uPropName = propName.charAt(0).toUpperCase() + propName.slice(1);

    // test vendor specific properties
    for (var i = 0, l = prefixes.length; i < l; i++) {
      prefixed = prefixes[i] + uPropName;
      if (typeof style[prefixed] == 'string') {
        return (_cache[propName] = prefixed);
      }
    }

    //if all fails then set to undefined
    return (_cache[propName] = 'undefined');
  }

  CustomStyle.setProp = function set(propName, element, str) {
    var prop = this.getProp(propName);
    if (prop != 'undefined')
      element.style[prop] = str;
  }

  return CustomStyle;
})();

var TextLayerBuilder = function textLayerBuilder(textLayerDiv) {
  this.textLayerDiv = textLayerDiv;

  this.beginLayout = function textLayerBuilderBeginLayout() {
    this.textDivs = [];
    this.textLayerQueue = [];
  };

  this.endLayout = function textLayerBuilderEndLayout() {
    var self = this;
    var textDivs = this.textDivs;
    var textLayerDiv = this.textLayerDiv;
    var renderTimer = null;
    var renderingDone = false;
    var renderInterval = 0;
    var resumeInterval = 500; // in ms

    // Render the text layer, one div at a time
    function renderTextLayer() {
      if (textDivs.length === 0) {
        clearInterval(renderTimer);
        renderingDone = true;
        return;
      }
      var textDiv = textDivs.shift();
      if (textDiv.dataset.textLength > 0) {
        textLayerDiv.appendChild(textDiv);

        if (textDiv.dataset.textLength > 1) { // avoid div by zero
          // Adjust div width to match canvas text
          // Due to the .offsetWidth calls, this is slow
          // This needs to come after appending to the DOM
          var textScale = textDiv.dataset.canvasWidth / textDiv.offsetWidth;
          CustomStyle.setProp('transform' , textDiv,
            'scale(' + textScale + ', 1)');
          CustomStyle.setProp('transformOrigin' , textDiv, '0% 0%');
        }
      } // textLength > 0
    }
    renderTimer = setInterval(renderTextLayer, renderInterval);

    // Stop rendering when user scrolls. Resume after XXX milliseconds
    // of no scroll events
    var scrollTimer = null;
    function textLayerOnScroll() {
      if (renderingDone) {
        window.removeEventListener('scroll', textLayerOnScroll, false);
        return;
      }

      // Immediately pause rendering
      clearInterval(renderTimer);

      clearTimeout(scrollTimer);
      scrollTimer = setTimeout(function textLayerScrollTimer() {
        // Resume rendering
        renderTimer = setInterval(renderTextLayer, renderInterval);
      }, resumeInterval);
    }; // textLayerOnScroll

    window.addEventListener('scroll', textLayerOnScroll, false);
  }; // endLayout

  this.appendText = function textLayerBuilderAppendText(text,
                                                        fontName, fontSize) {
    var textDiv = document.createElement('div');

    // vScale and hScale already contain the scaling to pixel units
    var fontHeight = fontSize * text.geom.vScale;
    textDiv.dataset.canvasWidth = text.canvasWidth * text.geom.hScale;
    textDiv.dataset.fontName = fontName;

    textDiv.style.fontSize = fontHeight + 'px';
    textDiv.style.left = text.geom.x + 'px';
    textDiv.style.top = (text.geom.y - fontHeight) + 'px';
    textDiv.textContent = PDFJS.bidi(text, -1);
    textDiv.dir = text.direction;
    textDiv.dataset.textLength = text.length;
    this.textDivs.push(textDiv);
  };
};

window.addEventListener('load', function webViewerLoad(evt) {
  PDFView.initialize();
  var params = PDFView.parseQueryString(document.location.search.substring(1));

  var file = PDFJS.isFirefoxExtension ?
              window.location.toString() : params.file || kDefaultURL;

  if (PDFJS.isFirefoxExtension || !window.File || !window.FileReader ||
      !window.FileList || !window.Blob) {
    document.getElementById('fileInput').setAttribute('hidden', 'true');
  } else {
    document.getElementById('fileInput').value = null;
  }

  // Special debugging flags in the hash section of the URL.
  var hash = document.location.hash.substring(1);
  var hashParams = PDFView.parseQueryString(hash);

  if ('disableWorker' in hashParams)
    PDFJS.disableWorker = (hashParams['disableWorker'] === 'true');

  var locale = !PDFJS.isFirefoxExtension ? navigator.language :
    FirefoxCom.request('getLocale', null);
  if ('locale' in hashParams)
    locale = hashParams['locale'];
  mozL10n.language.code = locale;

  if ('disableTextLayer' in hashParams)
    PDFJS.disableTextLayer = (hashParams['disableTextLayer'] === 'true');

  if ('pdfBug' in hashParams &&
      (!PDFJS.isFirefoxExtension || FirefoxCom.request('pdfBugEnabled'))) {
    PDFJS.pdfBug = true;
    var pdfBug = hashParams['pdfBug'];
    var enabled = pdfBug.split(',');
    PDFBug.enable(enabled);
    PDFBug.init();
  }

  var thumbsView = document.getElementById('thumbnailView');
  thumbsView.addEventListener('scroll', updateThumbViewArea, true);

  var mainContainer = document.getElementById('mainContainer');
  var outerContainer = document.getElementById('outerContainer');
  mainContainer.addEventListener('transitionend', function(e) {
    if (e.target == mainContainer) {
      var event = document.createEvent('UIEvents');
      event.initUIEvent('resize', false, false, window, 0);
      window.dispatchEvent(event);
      outerContainer.classList.remove('sidebarMoving');
    }
  }, true);

  document.getElementById('sidebarToggle').addEventListener('click',
    function() {
      this.classList.toggle('toggled');
      outerContainer.classList.add('sidebarMoving');
      outerContainer.classList.toggle('sidebarOpen');
      updateThumbViewArea();
    });

  PDFView.open(file, 0);
}, true);

/**
 * Render the next not yet visible page already such that it is
 * hopefully ready once the user scrolls to it.
 */
function preDraw() {
  var pages = PDFView.pages;
  var visible = PDFView.getVisiblePages();
  var last = visible[visible.length - 1];
  // PageView.id is the actual page number, which is + 1 compared
  // to the index in `pages`. That means, pages[last.id] is the next
  // PageView instance.
  if (pages[last.id] && pages[last.id].drawingRequired()) {
    renderingQueue.enqueueDraw(pages[last.id]);
    return;
  }
  // If there is nothing to draw on the next page, maybe the user
  // is scrolling up, so, let's try to render the next page *before*
  // the first visible page
  if (pages[visible[0].id - 2]) {
    renderingQueue.enqueueDraw(pages[visible[0].id - 2]);
  }
}

function updateViewarea() {
  if (!PDFView.initialized)
    return;
  var visiblePages = PDFView.getVisiblePages();
  var pageToDraw;
  for (var i = 0; i < visiblePages.length; i++) {
    var page = visiblePages[i];
    var pageObj = PDFView.pages[page.id - 1];

    pageToDraw |= pageObj.drawingRequired();
    renderingQueue.enqueueDraw(pageObj);
  }

  if (!visiblePages.length)
    return;

  // If there is no need to draw a page that is currenlty visible, preDraw the
  // next page the user might scroll to.
  if (!pageToDraw) {
    preDraw();
  }

  updateViewarea.inProgress = true; // used in "set page"
  var currentId = PDFView.page;
  var firstPage = visiblePages[0];
  PDFView.page = firstPage.id;
  updateViewarea.inProgress = false;

  var currentScale = PDFView.currentScale;
  var currentScaleValue = PDFView.currentScaleValue;
  var normalizedScaleValue = currentScaleValue == currentScale ?
    currentScale * 100 : currentScaleValue;

  var pageNumber = firstPage.id;
  var pdfOpenParams = '#page=' + pageNumber;
  pdfOpenParams += '&zoom=' + normalizedScaleValue;
  var currentPage = PDFView.pages[pageNumber - 1];
  var topLeft = currentPage.getPagePoint(PDFView.container.scrollLeft,
    (PDFView.container.scrollTop - firstPage.y));
  pdfOpenParams += ',' + Math.round(topLeft[0]) + ',' + Math.round(topLeft[1]);

  var store = PDFView.store;
  store.set('exists', true);
  store.set('page', pageNumber);
  store.set('zoom', normalizedScaleValue);
  store.set('scrollLeft', Math.round(topLeft[0]));
  store.set('scrollTop', Math.round(topLeft[1]));
  var href = PDFView.getAnchorUrl(pdfOpenParams);
  document.getElementById('viewBookmark').href = href;
}

window.addEventListener('scroll', function webViewerScroll(evt) {
  updateViewarea();
}, true);

var thumbnailTimer;

function updateThumbViewArea() {
  // Only render thumbs after pausing scrolling for this amount of time
  // (makes UI more responsive)
  var delay = 50; // in ms

  if (thumbnailTimer)
    clearTimeout(thumbnailTimer);

  thumbnailTimer = setTimeout(function() {
    var visibleThumbs = PDFView.getVisibleThumbs();
    for (var i = 0; i < visibleThumbs.length; i++) {
      var thumb = visibleThumbs[i];
      renderingQueue.enqueueDraw(PDFView.thumbnails[thumb.id - 1]);
    }
  }, delay);
}

window.addEventListener('resize', function webViewerResize(evt) {
  if (PDFView.initialized &&
      (document.getElementById('pageWidthOption').selected ||
      document.getElementById('pageFitOption').selected ||
      document.getElementById('pageAutoOption').selected))
      PDFView.parseScale(document.getElementById('scaleSelect').value);
  updateViewarea();
});

window.addEventListener('hashchange', function webViewerHashchange(evt) {
  PDFView.setHash(document.location.hash.substring(1));
});

window.addEventListener('change', function webViewerChange(evt) {
  var files = evt.target.files;
  if (!files || files.length == 0)
    return;

  // Read the local file into a Uint8Array.
  var fileReader = new FileReader();
  fileReader.onload = function webViewerChangeFileReaderOnload(evt) {
    var data = evt.target.result;
    var buffer = new ArrayBuffer(data.length);
    var uint8Array = new Uint8Array(buffer);

    for (var i = 0; i < data.length; i++)
      uint8Array[i] = data.charCodeAt(i);

    // TODO using blob instead?
    PDFJS.getDocument(uint8Array).then(function(pdfDocument) {
      PDFView.load(pdfDocument);
    });
  };

  // Read as a binary string since "readAsArrayBuffer" is not yet
  // implemented in Firefox.
  var file = files[0];
  fileReader.readAsBinaryString(file);
  document.title = file.name;

  // URL does not reflect proper document location - hiding some icons.
  document.getElementById('viewBookmark').setAttribute('hidden', 'true');
  document.getElementById('download').setAttribute('hidden', 'true');
}, true);

function selectScaleOption(value) {
  var options = document.getElementById('scaleSelect').options;
  var predefinedValueFound = false;
  for (var i = 0; i < options.length; i++) {
    var option = options[i];
    if (option.value != value) {
      option.selected = false;
      continue;
    }
    option.selected = true;
    predefinedValueFound = true;
  }
  return predefinedValueFound;
}

window.addEventListener('localized', function localized(evt) {
  document.getElementsByTagName('html')[0].dir = mozL10n.language.direction;
}, true);

window.addEventListener('scalechange', function scalechange(evt) {
  var customScaleOption = document.getElementById('customScaleOption');
  customScaleOption.selected = false;

  if (!evt.resetAutoSettings &&
       (document.getElementById('pageWidthOption').selected ||
        document.getElementById('pageFitOption').selected ||
        document.getElementById('pageAutoOption').selected)) {
      updateViewarea();
      return;
  }

  var predefinedValueFound = selectScaleOption('' + evt.scale);
  if (!predefinedValueFound) {
    customScaleOption.textContent = Math.round(evt.scale * 10000) / 100 + '%';
    customScaleOption.selected = true;
  }

  updateViewarea();
}, true);

window.addEventListener('pagechange', function pagechange(evt) {
  var page = evt.pageNumber;
  if (document.getElementById('pageNumber').value != page) {
    document.getElementById('pageNumber').value = page;
    var selected = document.querySelector('.thumbnail.selected');
    if (selected)
      selected.classList.remove('selected');
    var thumbnail = document.getElementById('thumbnailContainer' + page);
    thumbnail.classList.add('selected');
    var visibleThumbs = PDFView.getVisibleThumbs();
    var numVisibleThumbs = visibleThumbs.length;
    // If the thumbnail isn't currently visible scroll it into view.
    if (numVisibleThumbs > 0) {
      var first = visibleThumbs[0].id;
      // Account for only one thumbnail being visible.
      var last = numVisibleThumbs > 1 ?
                  visibleThumbs[numVisibleThumbs - 1].id : first;
      if (page <= first || page >= last)
        thumbnail.scrollIntoView();
    }

  }
  document.getElementById('previous').disabled = (page <= 1);
  document.getElementById('next').disabled = (page >= PDFView.pages.length);
}, true);

window.addEventListener('keydown', function keydown(evt) {
  var handled = false;
  var cmd = (evt.ctrlKey ? 1 : 0) |
            (evt.altKey ? 2 : 0) |
            (evt.shiftKey ? 4 : 0) |
            (evt.metaKey ? 8 : 0);

  // First, handle the key bindings that are independent whether an input
  // control is selected or not.
  if (cmd == 1 || cmd == 8) { // either CTRL or META key.
    switch (evt.keyCode) {
      case 61: // FF/Mac '='
      case 107: // FF '+' and '='
      case 187: // Chrome '+'
        PDFView.zoomIn();
        handled = true;
        break;
      case 109: // FF '-'
      case 189: // Chrome '-'
        PDFView.zoomOut();
        handled = true;
        break;
      case 48: // '0'
        PDFView.parseScale(kDefaultScale, true);
        handled = true;
        break;
    }
  }

  if (handled) {
    evt.preventDefault();
    return;
  }

  // Some shortcuts should not get handled if a control/input element
  // is selected.
  var curElement = document.activeElement;
  if (curElement && curElement.tagName == 'INPUT')
    return;
  var controlsElement = document.getElementById('controls');
  while (curElement) {
    if (curElement === controlsElement)
      return; // ignoring if the 'controls' element is focused
    curElement = curElement.parentNode;
  }

  if (cmd == 0) { // no control key pressed at all.
    switch (evt.keyCode) {
      case 37: // left arrow
      case 75: // 'k'
      case 80: // 'p'
        PDFView.page--;
        handled = true;
        break;
      case 39: // right arrow
      case 74: // 'j'
      case 78: // 'n'
        PDFView.page++;
        handled = true;
        break;
    }
  }

  if (handled) {
    evt.preventDefault();
  }
});<|MERGE_RESOLUTION|>--- conflicted
+++ resolved
@@ -836,13 +836,8 @@
       var type = item.type;
       var rect = viewport.convertToViewportRectangle(item.rect);
       rect = PDFJS.Util.normalizeRect(rect);
-<<<<<<< HEAD
-      image.src = kImageDirectory + type.toLowerCase() + '.svg';
+      image.src = kImageDirectory + 'annotation-' + type.toLowerCase() + '.svg';
       image.alt = mozL10n.get('text_annotation_type', {type: type});
-=======
-      image.src = kImageDirectory + 'annotation-' + type.toLowerCase() + '.svg';
-      image.alt = '[' + type + ' Annotation]';
->>>>>>> 6368cc8e
       var content = document.createElement('div');
       content.setAttribute('hidden', true);
       var title = document.createElement('h1');
