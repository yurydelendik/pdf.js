<!DOCTYPE html>
<html dir="ltr">
  <head>
    <meta charset="utf-8">
    <title>PDF.js viewer</title>
    <!-- PDFJSSCRIPT_INCLUDE_FIREFOX_EXTENSION -->

    <link rel="stylesheet" href="viewer.css"/>
    <link rel="resource" type="application/l10n" href="locale.properties"/><!-- PDFJSSCRIPT_REMOVE_CORE -->

    <script type="text/javascript" src="compatibility.js"></script> <!-- PDFJSSCRIPT_REMOVE_FIREFOX_EXTENSION -->
    <script type="text/javascript" src="../external/webL10n/l10n.js"></script><!-- PDFJSSCRIPT_REMOVE_CORE -->

    <!-- PDFJSSCRIPT_INCLUDE_BUILD -->
    <script type="text/javascript" src="../src/core.js"></script> <!-- PDFJSSCRIPT_REMOVE_CORE -->
    <script type="text/javascript" src="../src/util.js"></script>  <!-- PDFJSSCRIPT_REMOVE_CORE -->
    <script type="text/javascript" src="../src/api.js"></script>  <!-- PDFJSSCRIPT_REMOVE_CORE -->
    <script type="text/javascript" src="../src/metadata.js"></script>  <!-- PDFJSSCRIPT_REMOVE_CORE -->
    <script type="text/javascript" src="../src/canvas.js"></script>  <!-- PDFJSSCRIPT_REMOVE_CORE -->
    <script type="text/javascript" src="../src/obj.js"></script>  <!-- PDFJSSCRIPT_REMOVE_CORE -->
    <script type="text/javascript" src="../src/function.js"></script> <!-- PDFJSSCRIPT_REMOVE_CORE -->
    <script type="text/javascript" src="../src/charsets.js"></script>  <!-- PDFJSSCRIPT_REMOVE_CORE -->
    <script type="text/javascript" src="../src/cidmaps.js"></script>  <!-- PDFJSSCRIPT_REMOVE_CORE -->
    <script type="text/javascript" src="../src/colorspace.js"></script>  <!-- PDFJSSCRIPT_REMOVE_CORE -->
    <script type="text/javascript" src="../src/crypto.js"></script>  <!-- PDFJSSCRIPT_REMOVE_CORE -->
    <script type="text/javascript" src="../src/evaluator.js"></script>  <!-- PDFJSSCRIPT_REMOVE_CORE -->
    <script type="text/javascript" src="../src/fonts.js"></script>  <!-- PDFJSSCRIPT_REMOVE_CORE -->
    <script type="text/javascript" src="../src/glyphlist.js"></script>  <!-- PDFJSSCRIPT_REMOVE_CORE -->
    <script type="text/javascript" src="../src/image.js"></script>  <!-- PDFJSSCRIPT_REMOVE_CORE -->
    <script type="text/javascript" src="../src/metrics.js"></script>  <!-- PDFJSSCRIPT_REMOVE_CORE -->
    <script type="text/javascript" src="../src/parser.js"></script>  <!-- PDFJSSCRIPT_REMOVE_CORE -->
    <script type="text/javascript" src="../src/pattern.js"></script>  <!-- PDFJSSCRIPT_REMOVE_CORE -->
    <script type="text/javascript" src="../src/stream.js"></script>  <!-- PDFJSSCRIPT_REMOVE_CORE -->
    <script type="text/javascript" src="../src/worker.js"></script>  <!-- PDFJSSCRIPT_REMOVE_CORE -->
    <script type="text/javascript" src="../external/jpgjs/jpg.js"></script>  <!-- PDFJSSCRIPT_REMOVE_CORE -->
    <script type="text/javascript" src="../src/jpx.js"></script>  <!-- PDFJSSCRIPT_REMOVE_CORE -->
    <script type="text/javascript" src="../src/bidi.js"></script>  <!-- PDFJSSCRIPT_REMOVE_CORE -->
    <script type="text/javascript">PDFJS.workerSrc = '../src/worker_loader.js';</script> <!-- PDFJSSCRIPT_REMOVE_CORE -->
    <script type="text/javascript" src="debugger.js"></script>
    <script type="text/javascript" src="viewer.js"></script>
  </head>

  <body>
    <div id="outerContainer">

      <div id="sidebarContainer">
        <div id="toolbarSidebar">
          <div class="splitToolbarButton toggled">
<<<<<<< HEAD
            <button id="viewThumbnail" class="toolbarButton toggled" title="Show Thumbnails" onclick="PDFView.switchSidebarView('thumbs')" tabindex="1" data-l10n-id="thumbs"></button>
            <button id="viewOutline" class="toolbarButton" title="Show Document Outline" onclick="PDFView.switchSidebarView('outline')" tabindex="2" data-l10n-id="outline"></button>
=======
            <button id="viewThumbnail" class="toolbarButton toggled" title="Show Thumbnails" onclick="PDFView.switchSidebarView('thumbs')" tabindex="1">
               <span>Thumbnails</span>
            </button>
            <button id="viewOutline" class="toolbarButton" title="Show Document Outline" onclick="PDFView.switchSidebarView('outline')" tabindex="2">
               <span>Document Outline</span>
            </button>
>>>>>>> 6c1e0334
          </div>
        </div>
        <div id="sidebarContent">
          <div id="thumbnailView">
          </div>
          <div id="outlineView" class="hidden">
          </div>
        </div>
      </div>  <!-- sidebarContainer -->

      <div id="mainContainer">
        <div class="toolbar">
          <div id="toolbarContainer">

            <div id="toolbarViewer">
              <div id="toolbarViewerLeft">
<<<<<<< HEAD
                <button id="sidebarToggle" class="toolbarButton" title="Toggle Sidebar" tabindex="3" data-l10n-id="toggle_slider"></button>
                <div class="toolbarButtonSpacer"></div>
                <div class="splitToolbarButton">
                  <button class="toolbarButton pageUp" title="Previous Page" onclick="PDFView.page--" id="previous" tabindex="4" data-l10n-id="previous"></button>
                  <div class="splitToolbarButtonSeparator"></div>
                  <button class="toolbarButton pageDown" title="Next Page" onclick="PDFView.page++" id="next" tabindex="5" data-l10n-id="next"></button>
                </div>
                <div class="toolbarLabel" data-l10n-id="page_label">Page: </div>
=======
                <button id="sidebarToggle" class="toolbarButton" title="Toggle Sidebar" tabindex="3">
                  <span>Toggle Sidebar</span>
                </button>
                <div class="toolbarButtonSpacer"></div>
                <div class="splitToolbarButton">
                  <button class="toolbarButton pageUp" title="Previous Page" onclick="PDFView.page--" id="previous" tabindex="4">
                    <span>Previous</span>
                  </button>
                  <div class="splitToolbarButtonSeparator"></div>
                  <button class="toolbarButton pageDown" title="Next Page" onclick="PDFView.page++" id="next" tabindex="5">
                    <span>Next</span>
                  </button>
                </div>
                <label class="toolbarLabel" for="pageNumber">Page: </label>
>>>>>>> 6c1e0334
                <input type="number" id="pageNumber" class="toolbarField pageNumber" onchange="PDFView.page = this.value;" value="1" size="4" min="1" tabindex="6">
                </input>
                <span id="numPages" class="toolbarLabel"></span>
              </div>
              <div id="toolbarViewerRight">
                <input id="fileInput" class="fileInput" type="file" oncontextmenu="return false;" tabindex="10" />

<<<<<<< HEAD
                <!-- <input id="fileInput" class="fileInput" type="file" oncontextmenu="return false;" style="visibility: hidden; position: fixed; right: 0; top: 0" /> -->
                <!-- <button id="openFile" class="toolbarButton print" title="Open" tabindex="10" data-l10n-id="open_file" onclick="document.getElementById('fileInput').click()"></button> -->

                <!-- <button id="print" class="toolbarButton print" title="Print" tabindex="11" data-l10n-id="print" onclick="window.print()"></button> -->
                <button id="download" class="toolbarButton download" title="Download" onclick="PDFView.download();" tabindex="12" data-l10n-id="download"></button>
                <!-- <div class="toolbarButtonSpacer"></div> -->
                <a href="#" id="viewBookmark" class="toolbarButton bookmark" title="Bookmark (or copy) current location" tabindex="13" data-l10n-id="bookmark">
                </a>
=======
                <!--
                <input id="fileInput" class="fileInput" type="file" oncontextmenu="return false;" style="visibility: hidden; position: fixed; right: 0; top: 0" />
                <button id="openFile" class="toolbarButton print" title="Open" tabindex="10" onclick="document.getElementById('fileInput').click()">
                   <span>Open</span>
                </button>
                -->

                <!--
                <button id="print" class="toolbarButton print" title="Print" tabindex="11" onclick="window.print()">
                  <span>Print</span>
                </button>
                -->

                <button id="download" class="toolbarButton download" title="Download" onclick="PDFView.download();" tabindex="12">
                  <span>Download</span>
                </button>
                <!-- <div class="toolbarButtonSpacer"></div> -->
                <a href="#" id="viewBookmark" class="toolbarButton bookmark" title="Bookmark (or copy) current location" tabindex="13"><span>Bookmark</span></a>
>>>>>>> 6c1e0334
              </div>
              <div class="outerCenter">
                <div class="innerCenter" id="toolbarViewerMiddle">
                  <div class="splitToolbarButton">
<<<<<<< HEAD
                    <button class="toolbarButton zoomOut" title="Zoom Out" onclick="PDFView.zoomOut();" tabindex="7" data-l10n-id="zoom_out"></button>
                    <div class="splitToolbarButtonSeparator"></div>
                    <button class="toolbarButton zoomIn" title="Zoom In" onclick="PDFView.zoomIn();" tabindex="8" data-l10n-id="zoom_in"></button>
                  </div>
                  <span class="dropdownToolbarButton">
                     <select id="scaleSelect" onchange="PDFView.parseScale(this.value);" oncontextmenu="return false;" tabindex="9">
                      <option id="pageAutoOption" value="auto" selected="selected" data-l10n-id="page_scale_auto">Automatic Zoom</option>
                      <option id="pageActualOption" value="page-actual" data-l10n-id="page_scale_actual">Actual Size</option>
                      <option id="pageFitOption" value="page-fit" data-l10n-id="page_scale_fit">Fit Page</option>
                      <option id="pageWidthOption" value="page-width" data-l10n-id="page_scale_width">Full Width</option>
=======
                    <button class="toolbarButton zoomOut" title="Zoom Out" onclick="PDFView.zoomOut();" tabindex="7">
                      <span>Zoom Out</span>
                    </button>
                    <div class="splitToolbarButtonSeparator"></div>
                    <button class="toolbarButton zoomIn" title="Zoom In" onclick="PDFView.zoomIn();" tabindex="8">
                      <span>Zoom In</span>
                     </button>
                  </div>
                  <span class="dropdownToolbarButton">
                     <select id="scaleSelect" onchange="PDFView.parseScale(this.value);" title="Zoom" oncontextmenu="return false;" tabindex="9">
                      <option id="pageAutoOption" value="auto" selected="selected">Automatic Zoom</option>
                      <option value="page-actual">Actual Size</option>
                      <option id="pageFitOption" value="page-fit">Fit Page</option>
                      <option id="pageWidthOption" value="page-width">Full Width</option>
>>>>>>> 6c1e0334
                      <option id="customScaleOption" value="custom"></option>
                      <option value="0.5">50%</option>
                      <option value="0.75">75%</option>
                      <option value="1">100%</option>
                      <option value="1.25">125%</option>
                      <option value="1.5">150%</option>
                      <option value="2">200%</option>
                    </select>
                  </span>
                </div>
              </div>
            </div>
          </div>
        </div>

        <div id="viewerContainer">
          <div id="viewer"></div>
        </div>

        <div id="loadingBox">
            <div id="loading" data-l10n-id="loading" data-l10n-args='{"percent": 0}'>Loading... 0%</div>
            <div id="loadingBar"><div class="progress"></div></div>
        </div>

        <div id="errorWrapper" hidden='true'>
          <div id="errorMessageLeft">
            <span id="errorMessage"></span>
            <button id="errorShowMore" onclick="" oncontextmenu="return false;" data-l10n-id="error_more_info">
              More Information
            </button>
            <button id="errorShowLess" onclick="" oncontextmenu="return false;" data-l10n-id="error_less_info" hidden='true'>
              Less Information
            </button>
          </div>
          <div id="errorMessageRight">
            <button id="errorClose" oncontextmenu="return false;" data-l10n-id="error_close">
              Close
            </button>
          </div>
          <div class="clearBoth"></div>
          <textarea id="errorMoreInfo" hidden='true' readonly="readonly"></textarea>
        </div>
      </div> <!-- mainContainer -->

    </div> <!-- outerContainer -->
  </body>
</html><|MERGE_RESOLUTION|>--- conflicted
+++ resolved
@@ -46,17 +46,12 @@
       <div id="sidebarContainer">
         <div id="toolbarSidebar">
           <div class="splitToolbarButton toggled">
-<<<<<<< HEAD
-            <button id="viewThumbnail" class="toolbarButton toggled" title="Show Thumbnails" onclick="PDFView.switchSidebarView('thumbs')" tabindex="1" data-l10n-id="thumbs"></button>
-            <button id="viewOutline" class="toolbarButton" title="Show Document Outline" onclick="PDFView.switchSidebarView('outline')" tabindex="2" data-l10n-id="outline"></button>
-=======
-            <button id="viewThumbnail" class="toolbarButton toggled" title="Show Thumbnails" onclick="PDFView.switchSidebarView('thumbs')" tabindex="1">
-               <span>Thumbnails</span>
+            <button id="viewThumbnail" class="toolbarButton toggled" title="Show Thumbnails" onclick="PDFView.switchSidebarView('thumbs')" tabindex="1" data-l10n-id="thumbs">
+               <span data-l10n-id="thumbs_label">Thumbnails</span>
             </button>
-            <button id="viewOutline" class="toolbarButton" title="Show Document Outline" onclick="PDFView.switchSidebarView('outline')" tabindex="2">
-               <span>Document Outline</span>
+            <button id="viewOutline" class="toolbarButton" title="Show Document Outline" onclick="PDFView.switchSidebarView('outline')" tabindex="2" data-l10n-id="outline">
+               <span data-l10n-id="outline_label">Document Outline</span>
             </button>
->>>>>>> 6c1e0334
           </div>
         </div>
         <div id="sidebarContent">
@@ -73,31 +68,20 @@
 
             <div id="toolbarViewer">
               <div id="toolbarViewerLeft">
-<<<<<<< HEAD
-                <button id="sidebarToggle" class="toolbarButton" title="Toggle Sidebar" tabindex="3" data-l10n-id="toggle_slider"></button>
-                <div class="toolbarButtonSpacer"></div>
-                <div class="splitToolbarButton">
-                  <button class="toolbarButton pageUp" title="Previous Page" onclick="PDFView.page--" id="previous" tabindex="4" data-l10n-id="previous"></button>
-                  <div class="splitToolbarButtonSeparator"></div>
-                  <button class="toolbarButton pageDown" title="Next Page" onclick="PDFView.page++" id="next" tabindex="5" data-l10n-id="next"></button>
-                </div>
-                <div class="toolbarLabel" data-l10n-id="page_label">Page: </div>
-=======
-                <button id="sidebarToggle" class="toolbarButton" title="Toggle Sidebar" tabindex="3">
-                  <span>Toggle Sidebar</span>
+                <button id="sidebarToggle" class="toolbarButton" title="Toggle Sidebar" tabindex="3" data-l10n-id="toggle_slider">
+                  <span data-l10n-id="toggle_slider_label">Toggle Sidebar</span>
                 </button>
                 <div class="toolbarButtonSpacer"></div>
                 <div class="splitToolbarButton">
-                  <button class="toolbarButton pageUp" title="Previous Page" onclick="PDFView.page--" id="previous" tabindex="4">
-                    <span>Previous</span>
+                  <button class="toolbarButton pageUp" title="Previous Page" onclick="PDFView.page--" id="previous" tabindex="4" data-l10n-id="previous">
+                    <span data-l10n-id="previous_label">Previous</span>
                   </button>
                   <div class="splitToolbarButtonSeparator"></div>
-                  <button class="toolbarButton pageDown" title="Next Page" onclick="PDFView.page++" id="next" tabindex="5">
-                    <span>Next</span>
+                  <button class="toolbarButton pageDown" title="Next Page" onclick="PDFView.page++" id="next" tabindex="5" data-l10n-id="next">
+                    <span data-l10n-id="next_label">Next</span>
                   </button>
                 </div>
-                <label class="toolbarLabel" for="pageNumber">Page: </label>
->>>>>>> 6c1e0334
+                <label class="toolbarLabel" for="pageNumber" data-l10n-id="page_label">Page: </label>
                 <input type="number" id="pageNumber" class="toolbarField pageNumber" onchange="PDFView.page = this.value;" value="1" size="4" min="1" tabindex="6">
                 </input>
                 <span id="numPages" class="toolbarLabel"></span>
@@ -105,66 +89,42 @@
               <div id="toolbarViewerRight">
                 <input id="fileInput" class="fileInput" type="file" oncontextmenu="return false;" tabindex="10" />
 
-<<<<<<< HEAD
-                <!-- <input id="fileInput" class="fileInput" type="file" oncontextmenu="return false;" style="visibility: hidden; position: fixed; right: 0; top: 0" /> -->
-                <!-- <button id="openFile" class="toolbarButton print" title="Open" tabindex="10" data-l10n-id="open_file" onclick="document.getElementById('fileInput').click()"></button> -->
-
-                <!-- <button id="print" class="toolbarButton print" title="Print" tabindex="11" data-l10n-id="print" onclick="window.print()"></button> -->
-                <button id="download" class="toolbarButton download" title="Download" onclick="PDFView.download();" tabindex="12" data-l10n-id="download"></button>
-                <!-- <div class="toolbarButtonSpacer"></div> -->
-                <a href="#" id="viewBookmark" class="toolbarButton bookmark" title="Bookmark (or copy) current location" tabindex="13" data-l10n-id="bookmark">
-                </a>
-=======
                 <!--
                 <input id="fileInput" class="fileInput" type="file" oncontextmenu="return false;" style="visibility: hidden; position: fixed; right: 0; top: 0" />
-                <button id="openFile" class="toolbarButton print" title="Open" tabindex="10" onclick="document.getElementById('fileInput').click()">
-                   <span>Open</span>
+                <button id="openFile" class="toolbarButton print" title="Open File" tabindex="10" data-l10n-id="open_file" onclick="document.getElementById('fileInput').click()">
+                   <span data-l10n-id="open_file_label">Open</span>
                 </button>
                 -->
 
                 <!--
-                <button id="print" class="toolbarButton print" title="Print" tabindex="11" onclick="window.print()">
-                  <span>Print</span>
+                <button id="print" class="toolbarButton print" title="Print" tabindex="11" data-l10n-id="print" onclick="window.print()">
+                  <span data-l10n-id="print_label">Print</span>
                 </button>
                 -->
 
-                <button id="download" class="toolbarButton download" title="Download" onclick="PDFView.download();" tabindex="12">
-                  <span>Download</span>
+                <button id="download" class="toolbarButton download" title="Download" onclick="PDFView.download();" tabindex="12" data-l10n-id="download">
+                  <span data-l10n-id="download_label">Download</span>
                 </button>
                 <!-- <div class="toolbarButtonSpacer"></div> -->
-                <a href="#" id="viewBookmark" class="toolbarButton bookmark" title="Bookmark (or copy) current location" tabindex="13"><span>Bookmark</span></a>
->>>>>>> 6c1e0334
+                <a href="#" id="viewBookmark" class="toolbarButton bookmark" title="Current view (copy or open in new window)" tabindex="13" data-l10n-id="bookmark"><span data-l10n-id="bookmark_label">Current View</span></a>
               </div>
               <div class="outerCenter">
                 <div class="innerCenter" id="toolbarViewerMiddle">
                   <div class="splitToolbarButton">
-<<<<<<< HEAD
-                    <button class="toolbarButton zoomOut" title="Zoom Out" onclick="PDFView.zoomOut();" tabindex="7" data-l10n-id="zoom_out"></button>
+                    <button class="toolbarButton zoomOut" title="Zoom Out" onclick="PDFView.zoomOut();" tabindex="7" data-l10n-id="zoom_out">
+                      <span data-l10n-id="zoom_out_label">Zoom Out</span>
+                    </button>
                     <div class="splitToolbarButtonSeparator"></div>
-                    <button class="toolbarButton zoomIn" title="Zoom In" onclick="PDFView.zoomIn();" tabindex="8" data-l10n-id="zoom_in"></button>
+                    <button class="toolbarButton zoomIn" title="Zoom In" onclick="PDFView.zoomIn();" tabindex="8" data-l10n-id="zoom_in">
+                      <span data-l10n-id="zoom_in_label">Zoom In</span>
+                     </button>
                   </div>
                   <span class="dropdownToolbarButton">
-                     <select id="scaleSelect" onchange="PDFView.parseScale(this.value);" oncontextmenu="return false;" tabindex="9">
+                     <select id="scaleSelect" onchange="PDFView.parseScale(this.value);" title="Zoom" oncontextmenu="return false;" tabindex="9" data-l10n-id="zoom">
                       <option id="pageAutoOption" value="auto" selected="selected" data-l10n-id="page_scale_auto">Automatic Zoom</option>
                       <option id="pageActualOption" value="page-actual" data-l10n-id="page_scale_actual">Actual Size</option>
                       <option id="pageFitOption" value="page-fit" data-l10n-id="page_scale_fit">Fit Page</option>
                       <option id="pageWidthOption" value="page-width" data-l10n-id="page_scale_width">Full Width</option>
-=======
-                    <button class="toolbarButton zoomOut" title="Zoom Out" onclick="PDFView.zoomOut();" tabindex="7">
-                      <span>Zoom Out</span>
-                    </button>
-                    <div class="splitToolbarButtonSeparator"></div>
-                    <button class="toolbarButton zoomIn" title="Zoom In" onclick="PDFView.zoomIn();" tabindex="8">
-                      <span>Zoom In</span>
-                     </button>
-                  </div>
-                  <span class="dropdownToolbarButton">
-                     <select id="scaleSelect" onchange="PDFView.parseScale(this.value);" title="Zoom" oncontextmenu="return false;" tabindex="9">
-                      <option id="pageAutoOption" value="auto" selected="selected">Automatic Zoom</option>
-                      <option value="page-actual">Actual Size</option>
-                      <option id="pageFitOption" value="page-fit">Fit Page</option>
-                      <option id="pageWidthOption" value="page-width">Full Width</option>
->>>>>>> 6c1e0334
                       <option id="customScaleOption" value="custom"></option>
                       <option value="0.5">50%</option>
                       <option value="0.75">75%</option>
